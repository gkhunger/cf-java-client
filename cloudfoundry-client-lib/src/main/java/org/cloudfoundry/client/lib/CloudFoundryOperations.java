--- conflicted
+++ resolved
@@ -854,10 +854,7 @@
 	 * @param name
 	 */
 	void updateQuota(CloudQuota quota, String name);
-<<<<<<< HEAD
-
-=======
-	
+
 	/**
 	 * Get a List of all application security groups.
 	 * <p/>
@@ -1040,5 +1037,4 @@
 	 */
 	void unbindSecurityGroup(String orgName, String spaceName, String securityGroupName);
 	
->>>>>>> bb92f0cd
 }