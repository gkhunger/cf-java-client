--- conflicted
+++ resolved
@@ -31,233 +31,12 @@
         .NONE)
 public class CloudApplication extends CloudEntity {
 
-<<<<<<< HEAD
-	private static final String COMMAND_KEY = "command";
-	private static final String BUILDPACK_URL_KEY = "buildpack";
-	private static final String DETECTED_BUILDPACK_KEY = "detected_buildpack";
-	private static final String MEMORY_KEY = "memory";
-	private static final String DISK_KEY = "disk_quota";
-
-	private CloudSpace space;
-	private Staging staging;
-	private int instances;
-	private int memory;
-	private int diskQuota;
-	private List<String> uris;
-	private List<String> services;
-	private AppState state;
-	private DebugMode debug;
-	private int runningInstances;
-	private List<String> env = new ArrayList<String>();
-
-	public CloudApplication(Meta meta, String name) {
-		super(meta, name);
-	}
-
-	public CloudApplication(String name, String command, String buildpackUrl, int memory, int instances,
-						List<String> uris, List<String> serviceNames,
-						AppState state) {
-		super(CloudEntity.Meta.defaultMeta(), name);
-		this.staging = new Staging(command, buildpackUrl);
-		this.memory = memory;
-		this.instances = instances;
-		this.uris = uris;
-		this.services = serviceNames;
-		this.state = state;
-	}
-
-	@SuppressWarnings("unchecked")
-	public CloudApplication(Map<String, Object> attributes) {
-		super(CloudEntity.Meta.defaultMeta(), parse(attributes.get("name")));
-		instances = (Integer)attributes.get("instances");
-		Integer runningInstancesAttribute = (Integer) attributes.get("runningInstances");
-		if (runningInstancesAttribute != null) {
-			runningInstances = runningInstancesAttribute;
-		}
-		uris = (List<String>)attributes.get("uris");
-		services = (List<String>)attributes.get("services");
-		state = AppState.valueOf((String) attributes.get("state"));
-		if (attributes.containsKey("memory")) {
-			memory = (Integer) attributes.get("memory");
-		}
-		if (attributes.containsKey("disk_quota")) {
-			diskQuota = (Integer) attributes.get("disk_quota");
-		}
-		env = (List<String>) attributes.get("env");
-
-		Map<String, Object> metaValue = parse(Map.class,
-				attributes.get("meta"));
-		if (metaValue != null) {
-			String debugAttribute = (String) metaValue.get("debug");
-			if (debugAttribute != null) {
-				debug = DebugMode.valueOf(debugAttribute);
-			}
-			long created = parse(Long.class, metaValue.get("created"));
-			Date createdDate = created != 0 ? new Date(created * 1000) : null;
-			setMeta(new Meta(null, createdDate, null));
-
-			String command = null;
-			if (metaValue.containsKey(COMMAND_KEY)) {
-				command = (String) metaValue.get(COMMAND_KEY);
-			}
-			String buildpackUrl = null;
-			if (metaValue.containsKey(BUILDPACK_URL_KEY)) {
-				buildpackUrl = (String) metaValue.get(BUILDPACK_URL_KEY);
-			}
-			String detectedBuildpack = null;
-			if (metaValue.containsKey(DETECTED_BUILDPACK_KEY)) {
-				detectedBuildpack = (String) metaValue.get(DETECTED_BUILDPACK_KEY);
-			}
-			
-			setStaging(new Staging(command, buildpackUrl, detectedBuildpack));
-		}
-	}
-
-	public CloudSpace getSpace() {
-		return space;
-	}
-
-	public void setSpace(CloudSpace space) {
-		this.space = space;
-	}
-
-	public enum AppState {
-		UPDATING, STARTED, STOPPED
-	}
-
-	public enum DebugMode {
-		run,
-		suspend
-	}
-
-	public Staging getStaging() {
-		return staging;
-	}
-
-	public void setStaging(Staging staging) {
-		this.staging = staging;
-	}
-
-	// for backward compatibility
-	public Map<String,Integer> getResources() {
-		Map<String, Integer> resources = new HashMap<String, Integer>();
-		resources.put(MEMORY_KEY, memory);
-		resources.put(DISK_KEY, diskQuota);
-		return resources;
-	}
-
-	public int getInstances() {
-		return instances;
-	}
-
-	public void setInstances(int instances) {
-		this.instances = instances;
-	}
-
-	public int getDiskQuota() {
-		return diskQuota;
-	}
-
-	public void setDiskQuota(int diskQuota) {
-		this.diskQuota = diskQuota;
-	}
-
-	public int getMemory() {
-		return memory;
-	}
-
-	public void setMemory(int memory) {
-		this.memory = memory;
-	}
-
-	public List<String> getUris() {
-		return uris;
-	}
-
-	public void setUris(List<String> uris) {
-		this.uris = uris;
-	}
-
-	public AppState getState() {
-		return state;
-	}
-
-	public void setState(AppState state) {
-		this.state = state;
-	}
-
-	public DebugMode getDebug() {
-		return debug;
-	}
-
-	public void setDebug(DebugMode debug) {
-		this.debug = debug;
-	}
-
-	public List<String> getServices() {
-		return services;
-	}
-
-	public void setServices(List<String> services) {
-		this.services = services;
-	}
-
-	public int getRunningInstances() {
-		return runningInstances;
-	}
-
-	public void setRunningInstances(int runningInstances) {
-		this.runningInstances = runningInstances;
-	}
-
-	public Map<String, String> getEnvAsMap() {
-		Map<String, String> envMap = new HashMap<String, String>();
-		for (String nameAndValue : env) {
-			String[] parts = nameAndValue.split("=", 2);
-			envMap.put(parts[0], parts.length == 2 && parts[1].length() > 0 ? parts[1] : null);
-		}
-		return envMap;
-	}
-
-	public List<String> getEnv() {
-		return env;
-	}
-
-	public void setEnv(Map<Object, Object> env) {
-		List<String> joined = new ArrayList<String>();
-		for (Map.Entry<Object, Object> entry : env.entrySet()) {
-			// skip this environment variable if the key is null
-			if (null == entry.getKey()) {
-				continue;
-			}
-
-			String value;
-			// check that there is a value. If it is null, the value should be an empty string
-			if(null == entry.getValue()) {
-				value = "";
-			} else {
-				value = entry.getValue().toString();
-			}
-
-			joined.add(entry.getKey().toString() + '=' + value);
-		}
-
-		this.env = joined;
-	}
-
-	@Override
-	public String toString() {
-		return "CloudApplication [staging=" + staging + ", instances="
-				+ instances + ", name=" + getName() 
-				+ ", memory=" + memory + ", diskQuota=" + diskQuota
-				+ ", state=" + state + ", debug=" + debug + ", uris=" + uris + ", services=" + services
-				+ ", env=" + env + ", space=" + space.getName() + "]";
-	}
-=======
     private static final String BUILDPACK_URL_KEY = "buildpack";
 
     private static final String COMMAND_KEY = "command";
 
+    private static final String DETECTED_BUILDPACK_KEY = "detected_buildpack";
+
     private static final String DISK_KEY = "disk_quota";
 
     private static final String MEMORY_KEY = "memory";
@@ -275,6 +54,8 @@
     private int runningInstances;
 
     private List<String> services;
+
+    private CloudSpace space;
 
     private Staging staging;
 
@@ -336,8 +117,12 @@
             if (metaValue.containsKey(BUILDPACK_URL_KEY)) {
                 buildpackUrl = (String) metaValue.get(BUILDPACK_URL_KEY);
             }
-
-            setStaging(new Staging(command, buildpackUrl));
+            String detectedBuildpack = null;
+            if (metaValue.containsKey(DETECTED_BUILDPACK_KEY)) {
+                detectedBuildpack = (String) metaValue.get(DETECTED_BUILDPACK_KEY);
+            }
+
+            setStaging(new Staging(command, buildpackUrl, detectedBuildpack));
         }
     }
 
@@ -361,20 +146,33 @@
         return env;
     }
 
-    public void setEnv(List<String> env) {
-        for (String s : env) {
-            if (!s.contains("=")) {
-                throw new IllegalArgumentException("Environment setting without '=' is invalid: " + s);
-            }
-        }
-        this.env = env;
+    public void setEnv(Map<Object, Object> env) {
+        List<String> joined = new ArrayList<String>();
+        for (Map.Entry<Object, Object> entry : env.entrySet()) {
+            // skip this environment variable if the key is null
+            if (null == entry.getKey()) {
+                continue;
+            }
+
+            String value;
+            // check that there is a value. If it is null, the value should be an empty string
+            if (null == entry.getValue()) {
+                value = "";
+            } else {
+                value = entry.getValue().toString();
+            }
+
+            joined.add(entry.getKey().toString() + '=' + value);
+        }
+
+        this.env = joined;
     }
 
     public Map<String, String> getEnvAsMap() {
         Map<String, String> envMap = new HashMap<String, String>();
         for (String nameAndValue : env) {
-            String[] parts = nameAndValue.split("=");
-            envMap.put(parts[0], parts.length == 2 ? parts[1] : null);
+            String[] parts = nameAndValue.split("=", 2);
+            envMap.put(parts[0], parts.length == 2 && parts[1].length() > 0 ? parts[1] : null);
         }
         return envMap;
     }
@@ -419,6 +217,14 @@
         this.services = services;
     }
 
+    public CloudSpace getSpace() {
+        return space;
+    }
+
+    public void setSpace(CloudSpace space) {
+        this.space = space;
+    }
+
     public Staging getStaging() {
         return staging;
     }
@@ -441,14 +247,6 @@
 
     public void setUris(List<String> uris) {
         this.uris = uris;
-    }
-
-    public void setEnv(Map<String, String> env) {
-        List<String> joined = new ArrayList<String>();
-        for (Map.Entry<String, String> entry : env.entrySet()) {
-            joined.add(entry.getKey() + '=' + entry.getValue());
-        }
-        this.env = joined;
     }
 
     @Override
@@ -456,8 +254,8 @@
         return "CloudApplication [staging=" + staging + ", instances="
                 + instances + ", name=" + getName()
                 + ", memory=" + memory + ", diskQuota=" + diskQuota
-                + ", state=" + state + ", debug=" + debug + ", uris=" + uris + ",services=" + services
-                + ", env=" + env + "]";
+                + ", state=" + state + ", debug=" + debug + ", uris=" + uris + ", services=" + services
+                + ", env=" + env + ", space=" + space.getName() + "]";
     }
 
     public enum AppState {
@@ -468,5 +266,4 @@
         run,
         suspend
     }
->>>>>>> 9ca6e8ba
 }