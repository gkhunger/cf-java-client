/*
 * Copyright 2013-2016 the original author or authors.
 *
 * Licensed under the Apache License, Version 2.0 (the "License");
 * you may not use this file except in compliance with the License.
 * You may obtain a copy of the License at
 *
 *      http://www.apache.org/licenses/LICENSE-2.0
 *
 * Unless required by applicable law or agreed to in writing, software
 * distributed under the License is distributed on an "AS IS" BASIS,
 * WITHOUT WARRANTIES OR CONDITIONS OF ANY KIND, either express or implied.
 * See the License for the specific language governing permissions and
 * limitations under the License.
 */

package org.cloudfoundry.uaa.identityproviders;

import com.fasterxml.jackson.annotation.JsonCreator;
import com.fasterxml.jackson.annotation.JsonValue;

/**
 * The file to be used for group integration.
 */
public enum LdapGroupFile {
<<<<<<< HEAD

    NoGroup("ldap/ldap-groups-null.xml"),
=======
>>>>>>> 604e4454

    GROUPS_AS_SCOPES("ldap/ldap-groups-as-scopes.xml"),

    GROUPS_MAP_TO_SCOPES("ldap/ldap-groups-map-to-scopes.xml"),

    NO_GROUP("ldap/ldap-groups-null.xml");

    private final String value;

    LdapGroupFile(String value) {
        this.value = value;
    }

    @JsonValue
    public String getValue() {
        return this.value;
    }

    @Override
    public String toString() {
        return getValue();
    }

    @JsonCreator
    public static LdapGroupFile from(String s) {
        switch (s.toLowerCase()) {
            case "ldap/ldap-groups-as-scopes.xml":
                return GROUPS_AS_SCOPES;
            case "ldap/ldap-groups-map-to-scopes.xml":
                return GROUPS_MAP_TO_SCOPES;
            case "ldap/ldap-groups-null.xml":
                return NO_GROUP;
            default:
                throw new IllegalArgumentException(String.format("Unknown ldap group file: %s", s));
        }
    }

}<|MERGE_RESOLUTION|>--- conflicted
+++ resolved
@@ -23,11 +23,6 @@
  * The file to be used for group integration.
  */
 public enum LdapGroupFile {
-<<<<<<< HEAD
-
-    NoGroup("ldap/ldap-groups-null.xml"),
-=======
->>>>>>> 604e4454
 
     GROUPS_AS_SCOPES("ldap/ldap-groups-as-scopes.xml"),
 
