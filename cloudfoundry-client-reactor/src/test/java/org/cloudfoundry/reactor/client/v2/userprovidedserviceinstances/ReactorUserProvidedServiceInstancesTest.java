--- conflicted
+++ resolved
@@ -54,118 +54,49 @@
 import static io.netty.handler.codec.http.HttpResponseStatus.NO_CONTENT;
 import static io.netty.handler.codec.http.HttpResponseStatus.OK;
 
-<<<<<<< HEAD
-public final class ReactorUserProvidedServiceInstancesTest {
-
-    public static final class AssociateRoute extends AbstractClientApiTest<AssociateUserProvidedServiceInstanceRouteRequest, AssociateUserProvidedServiceInstanceRouteResponse> {
-
-        private final ReactorUserProvidedServiceInstances userProvidedServiceInstances = new ReactorUserProvidedServiceInstances(CONNECTION_CONTEXT, this.root, TOKEN_PROVIDER);
-
-        @Override
-        protected ScriptedSubscriber<AssociateUserProvidedServiceInstanceRouteResponse> expectations() {
-            return ScriptedSubscriber.<AssociateUserProvidedServiceInstanceRouteResponse>create()
-                .expectNext(AssociateUserProvidedServiceInstanceRouteResponse.builder()
-                    .metadata(Metadata.builder()
-                        .createdAt("2016-06-08T16:41:33Z")
-                        .id("5badd282-6e07-4fc6-a8c4-78be99040774")
-                        .url("/v2/user_provided_service_instances/5badd282-6e07-4fc6-a8c4-78be99040774")
-                        .build())
-                    .entity(UserProvidedServiceInstanceEntity.builder()
-                        .credential("creds-key-52", "creds-val-52")
-                        .name("name-1676")
-                        .routeServiceUrl("https://foo.com/url-92")
-                        .routesUrl("/v2/user_provided_service_instances/5badd282-6e07-4fc6-a8c4-78be99040774/routes")
-                        .serviceBindingsUrl("/v2/user_provided_service_instances/5badd282-6e07-4fc6-a8c4-78be99040774/service_bindings")
-                        .spaceId("91b53184-6430-4891-8d4b-fabbe96a84f6")
-                        .spaceUrl("/v2/spaces/91b53184-6430-4891-8d4b-fabbe96a84f6")
-                        .syslogDrainUrl("https://foo.com/url-93")
-                        .type("user_provided_service_instance")
-                        .build())
-                    .build())
-                .expectComplete();
-        }
-
-        @Override
-        protected InteractionContext interactionContext() {
-            return InteractionContext.builder()
-                .request(TestRequest.builder()
-                    .method(PUT).path("/v2/user_provided_service_instances/5badd282-6e07-4fc6-a8c4-78be99040774/routes/237d9236-7997-4b1a-be8d-2aaf2d85421a")
-                    .build())
-                .response(TestResponse.builder()
-                    .status(OK)
-                    .payload("fixtures/client/v2/user_provided_service_instances/PUT_{id}_route_response.json")
-                    .build())
-                .build();
-        }
-
-        @Override
-        protected Mono<AssociateUserProvidedServiceInstanceRouteResponse> invoke(AssociateUserProvidedServiceInstanceRouteRequest request) {
-            return this.userProvidedServiceInstances.associateRoute(request);
-        }
-
-        @Override
-        protected AssociateUserProvidedServiceInstanceRouteRequest validRequest() {
-            return AssociateUserProvidedServiceInstanceRouteRequest.builder()
+public final class ReactorUserProvidedServiceInstancesTest extends AbstractClientApiTest {
+
+    private final ReactorUserProvidedServiceInstances userProvidedServiceInstances = new ReactorUserProvidedServiceInstances(CONNECTION_CONTEXT, this.root, TOKEN_PROVIDER);
+
+    @Test
+    public void associateRoute() {
+        mockRequest(InteractionContext.builder()
+            .request(TestRequest.builder()
+                .method(PUT).path("/v2/user_provided_service_instances/5badd282-6e07-4fc6-a8c4-78be99040774/routes/237d9236-7997-4b1a-be8d-2aaf2d85421a")
+                .build())
+            .response(TestResponse.builder()
+                .status(OK)
+                .payload("fixtures/client/v2/user_provided_service_instances/PUT_{id}_route_response.json")
+                .build())
+            .build());
+
+        this.userProvidedServiceInstances
+            .associateRoute(AssociateUserProvidedServiceInstanceRouteRequest.builder()
                 .routeId("237d9236-7997-4b1a-be8d-2aaf2d85421a")
                 .userProvidedServiceInstanceId("5badd282-6e07-4fc6-a8c4-78be99040774")
-                .build();
-        }
-    }
-
-    public static final class Create extends AbstractClientApiTest<CreateUserProvidedServiceInstanceRequest, CreateUserProvidedServiceInstanceResponse> {
-
-        private final ReactorUserProvidedServiceInstances userProvidedServiceInstances = new ReactorUserProvidedServiceInstances(CONNECTION_CONTEXT, this.root, TOKEN_PROVIDER);
-
-        @Override
-        protected ScriptedSubscriber<CreateUserProvidedServiceInstanceResponse> expectations() {
-            return ScriptedSubscriber.<CreateUserProvidedServiceInstanceResponse>create()
-                .expectNext(CreateUserProvidedServiceInstanceResponse.builder()
-                    .metadata(Metadata.builder()
-                        .createdAt("2015-07-27T22:43:35Z")
-                        .id("34d5500e-712d-49ef-8bbe-c9ac349532da")
-                        .url("/v2/user_provided_service_instances/34d5500e-712d-49ef-8bbe-c9ac349532da")
-                        .build())
-                    .entity(UserProvidedServiceInstanceEntity.builder()
-                        .name("my-user-provided-instance")
-                        .credential("somekey", "somevalue")
-                        .spaceId("0d45d43f-7d50-43c6-9981-b32ce8d5a373")
-                        .type("user_provided_service_instance")
-                        .syslogDrainUrl("syslog://example.com")
-                        .routeServiceUrl("https://logger.example.com")
-                        .spaceUrl("/v2/spaces/0d45d43f-7d50-43c6-9981-b32ce8d5a373")
-                        .serviceBindingsUrl("/v2/user_provided_service_instances/34d5500e-712d-49ef-8bbe-c9ac349532da/service_bindings")
-                        .routesUrl("/v2/user_provided_service_instances/34d5500e-712d-49ef-8bbe-c9ac349532da/routes")
-                        .build())
-                    .build())
-                .expectComplete();
-        }
-
-        @Override
-        protected InteractionContext interactionContext() {
-            return InteractionContext.builder()
-                .request(TestRequest.builder()
-                    .method(POST).path("/v2/user_provided_service_instances")
-                    .payload("fixtures/client/v2/user_provided_service_instances/POST_request.json")
-                    .build())
-                .response(TestResponse.builder()
-                    .status(CREATED)
-                    .payload("fixtures/client/v2/user_provided_service_instances/POST_response.json")
-                    .build())
-                .build();
-        }
-
-        @Override
-        protected Mono<CreateUserProvidedServiceInstanceResponse> invoke(CreateUserProvidedServiceInstanceRequest request) {
-            return this.userProvidedServiceInstances.create(request);
-        }
-
-        @Override
-        protected CreateUserProvidedServiceInstanceRequest validRequest() {
-            return CreateUserProvidedServiceInstanceRequest.builder()
-=======
-public final class ReactorUserProvidedServiceInstancesTest extends AbstractClientApiTest {
-
-    private final ReactorUserProvidedServiceInstances userProvidedServiceInstances = new ReactorUserProvidedServiceInstances(CONNECTION_CONTEXT, this.root, TOKEN_PROVIDER);
+                .build())
+            .as(StepVerifier::create)
+            .expectNext(AssociateUserProvidedServiceInstanceRouteResponse.builder()
+                .metadata(Metadata.builder()
+                    .createdAt("2016-06-08T16:41:33Z")
+                    .id("5badd282-6e07-4fc6-a8c4-78be99040774")
+                    .url("/v2/user_provided_service_instances/5badd282-6e07-4fc6-a8c4-78be99040774")
+                    .build())
+                .entity(UserProvidedServiceInstanceEntity.builder()
+                    .credential("creds-key-52", "creds-val-52")
+                    .name("name-1676")
+                    .routeServiceUrl("https://foo.com/url-92")
+                    .routesUrl("/v2/user_provided_service_instances/5badd282-6e07-4fc6-a8c4-78be99040774/routes")
+                    .serviceBindingsUrl("/v2/user_provided_service_instances/5badd282-6e07-4fc6-a8c4-78be99040774/service_bindings")
+                    .spaceId("91b53184-6430-4891-8d4b-fabbe96a84f6")
+                    .spaceUrl("/v2/spaces/91b53184-6430-4891-8d4b-fabbe96a84f6")
+                    .syslogDrainUrl("https://foo.com/url-93")
+                    .type("user_provided_service_instance")
+                    .build())
+                .build())
+            .expectComplete()
+            .verify(Duration.ofSeconds(5));
+    }
 
     @Test
     public void create() {
@@ -182,7 +113,6 @@
 
         this.userProvidedServiceInstances
             .create(CreateUserProvidedServiceInstanceRequest.builder()
->>>>>>> e6d0d364
                 .spaceId("0d45d43f-7d50-43c6-9981-b32ce8d5a373")
                 .name("my-user-provided-instance")
                 .credential("somekey", "somevalue")
@@ -232,92 +162,6 @@
             .verify(Duration.ofSeconds(5));
     }
 
-<<<<<<< HEAD
-    public static final class RemoveRoute extends AbstractClientApiTest<RemoveUserProvidedServiceInstanceRouteRequest, Void> {
-
-        private final ReactorUserProvidedServiceInstances userProvidedServiceInstances = new ReactorUserProvidedServiceInstances(CONNECTION_CONTEXT, this.root, TOKEN_PROVIDER);
-
-        @Override
-        protected ScriptedSubscriber<Void> expectations() {
-            return ScriptedSubscriber.<Void>create()
-                .expectComplete();
-        }
-
-        @Override
-        protected InteractionContext interactionContext() {
-            return InteractionContext.builder()
-                .request(TestRequest.builder()
-                    .method(DELETE).path("/v2/user_provided_service_instances/fd195229-117c-4bbe-9418-c5df97131eae/routes/c3bc74b0-9465-413d-b5e6-3b305fb439cc")
-                    .build())
-                .response(TestResponse.builder()
-                    .status(NO_CONTENT)
-                    .build())
-                .build();
-        }
-
-        @Override
-        protected Mono<Void> invoke(RemoveUserProvidedServiceInstanceRouteRequest request) {
-            return this.userProvidedServiceInstances.removeRoute(request);
-        }
-
-        @Override
-        protected RemoveUserProvidedServiceInstanceRouteRequest validRequest() {
-            return RemoveUserProvidedServiceInstanceRouteRequest.builder()
-                .routeId("c3bc74b0-9465-413d-b5e6-3b305fb439cc")
-                .userProvidedServiceInstanceId("fd195229-117c-4bbe-9418-c5df97131eae")
-                .build();
-        }
-    }
-
-    public static final class Get extends AbstractClientApiTest<GetUserProvidedServiceInstanceRequest, GetUserProvidedServiceInstanceResponse> {
-
-        private final ReactorUserProvidedServiceInstances userProvidedServiceInstances = new ReactorUserProvidedServiceInstances(CONNECTION_CONTEXT, this.root, TOKEN_PROVIDER);
-
-        @Override
-        protected ScriptedSubscriber<GetUserProvidedServiceInstanceResponse> expectations() {
-            return ScriptedSubscriber.<GetUserProvidedServiceInstanceResponse>create()
-                .expectNext(GetUserProvidedServiceInstanceResponse.builder()
-                    .metadata(Metadata.builder()
-                        .createdAt("2015-07-27T22:43:34Z")
-                        .id("8c12fd06-6639-4844-b5e7-a6831cadbbcc")
-                        .url("/v2/user_provided_service_instances/8c12fd06-6639-4844-b5e7-a6831cadbbcc")
-                        .build())
-                    .entity(UserProvidedServiceInstanceEntity.builder()
-                        .name("name-2361")
-                        .credential("creds-key-662", "creds-val-662")
-                        .spaceId("cebb3962-4e5b-4204-b117-3140ec4a62d9")
-                        .type("user_provided_service_instance")
-                        .syslogDrainUrl("https://foo.com/url-89")
-                        .spaceUrl("/v2/spaces/cebb3962-4e5b-4204-b117-3140ec4a62d9")
-                        .serviceBindingsUrl("/v2/user_provided_service_instances/8c12fd06-6639-4844-b5e7-a6831cadbbcc/service_bindings")
-                        .routesUrl("/v2/user_provided_service_instances/8c12fd06-6639-4844-b5e7-a6831cadbbcc/routes")
-                        .build())
-                    .build())
-                .expectComplete();
-        }
-
-        @Override
-        protected InteractionContext interactionContext() {
-            return InteractionContext.builder()
-                .request(TestRequest.builder()
-                    .method(GET).path("/v2/user_provided_service_instances/8c12fd06-6639-4844-b5e7-a6831cadbbcc")
-                    .build())
-                .response(TestResponse.builder()
-                    .status(OK)
-                    .payload("fixtures/client/v2/user_provided_service_instances/GET_{id}_response.json")
-                    .build())
-                .build();
-        }
-
-        @Override
-        protected Mono<GetUserProvidedServiceInstanceResponse> invoke(GetUserProvidedServiceInstanceRequest request) {
-            return this.userProvidedServiceInstances.get(request);
-        }
-
-        @Override
-        protected GetUserProvidedServiceInstanceRequest validRequest() {
-            return GetUserProvidedServiceInstanceRequest.builder()
-=======
     @Test
     public void get() {
         mockRequest(InteractionContext.builder()
@@ -332,7 +176,6 @@
 
         this.userProvidedServiceInstances
             .get(GetUserProvidedServiceInstanceRequest.builder()
->>>>>>> e6d0d364
                 .userProvidedServiceInstanceId("8c12fd06-6639-4844-b5e7-a6831cadbbcc")
                 .build())
             .as(StepVerifier::create)
@@ -443,6 +286,27 @@
     }
 
     @Test
+    public void removeRoute() {
+        mockRequest(InteractionContext.builder()
+            .request(TestRequest.builder()
+                .method(DELETE).path("/v2/user_provided_service_instances/fd195229-117c-4bbe-9418-c5df97131eae/routes/c3bc74b0-9465-413d-b5e6-3b305fb439cc")
+                .build())
+            .response(TestResponse.builder()
+                .status(NO_CONTENT)
+                .build())
+            .build());
+
+        this.userProvidedServiceInstances
+            .removeRoute(RemoveUserProvidedServiceInstanceRouteRequest.builder()
+                .routeId("c3bc74b0-9465-413d-b5e6-3b305fb439cc")
+                .userProvidedServiceInstanceId("fd195229-117c-4bbe-9418-c5df97131eae")
+                .build())
+            .as(StepVerifier::create)
+            .expectComplete()
+            .verify(Duration.ofSeconds(5));
+    }
+
+    @Test
     public void update() {
         mockRequest(InteractionContext.builder()
             .request(TestRequest.builder()
