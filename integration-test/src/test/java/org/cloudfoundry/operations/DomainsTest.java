/*
 * Copyright 2013-2016 the original author or authors.
 *
 * Licensed under the Apache License, Version 2.0 (the "License");
 * you may not use this file except in compliance with the License.
 * You may obtain a copy of the License at
 *
 *      http://www.apache.org/licenses/LICENSE-2.0
 *
 * Unless required by applicable law or agreed to in writing, software
 * distributed under the License is distributed on an "AS IS" BASIS,
 * WITHOUT WARRANTIES OR CONDITIONS OF ANY KIND, either express or implied.
 * See the License for the specific language governing permissions and
 * limitations under the License.
 */

package org.cloudfoundry.operations;

import org.cloudfoundry.AbstractIntegrationTest;
import org.cloudfoundry.client.v2.CloudFoundryException;
import org.cloudfoundry.operations.domains.CreateDomainRequest;
import org.cloudfoundry.operations.domains.ShareDomainRequest;
import org.cloudfoundry.operations.domains.UnshareDomainRequest;
import org.cloudfoundry.operations.organizations.CreateOrganizationRequest;
import org.junit.Test;
import org.springframework.beans.factory.annotation.Autowired;
import reactor.core.publisher.Mono;
import reactor.test.subscriber.ScriptedSubscriber;

import java.time.Duration;
import java.util.concurrent.TimeoutException;

public final class DomainsTest extends AbstractIntegrationTest {

    @Autowired
    private CloudFoundryOperations cloudFoundryOperations;

    @Autowired
    private String organizationName;

    @Test
    public void create() throws TimeoutException, InterruptedException {
        String domainName = this.nameFactory.getDomainName();

        ScriptedSubscriber<Void> subscriber = ScriptedSubscriber.<Void>create()
            .expectComplete();

        this.cloudFoundryOperations.domains()
            .create(CreateDomainRequest.builder()
                .domain(domainName)
                .organization(this.organizationName)
                .build())
            .subscribe(subscriber);

        subscriber.verify(Duration.ofMinutes(5));
    }

    @Test
    public void createInvalidDomain() throws TimeoutException, InterruptedException {
        ScriptedSubscriber<Void> subscriber = errorExpectation(CloudFoundryException.class, "CF-DomainInvalid\\(130001\\): The domain is invalid: name format");

        this.cloudFoundryOperations.domains()
            .create(CreateDomainRequest.builder()
                .domain("invalid-domain")
                .organization(this.organizationName)
                .build())
<<<<<<< HEAD
            .subscribe(testSubscriber()
                .expectErrorMatch(CloudFoundryException.class, "CF-DomainInvalid\\(130001\\): The domain is invalid: .*"));
=======
            .subscribe(subscriber);

        subscriber.verify(Duration.ofMinutes(5));
>>>>>>> e718b477
    }

    @Test
    public void share() throws TimeoutException, InterruptedException {
        String domainName = this.nameFactory.getDomainName();
        String targetOrganizationName = this.nameFactory.getOrganizationName();

        ScriptedSubscriber<Void> subscriber = ScriptedSubscriber.<Void>create()
            .expectComplete();

        requestCreateOrganization(this.cloudFoundryOperations, targetOrganizationName)
            .then(requestCreateDomain(this.cloudFoundryOperations, domainName, this.organizationName))
            .then(this.cloudFoundryOperations.domains()
                .share(ShareDomainRequest.builder()
                    .domain(domainName)
                    .organization(targetOrganizationName)
                    .build()))
            .subscribe(subscriber);

        subscriber.verify(Duration.ofMinutes(5));
    }

    @Test
    public void unshare() throws TimeoutException, InterruptedException {
        String domainName = this.nameFactory.getDomainName();
        String targetOrganizationName = this.nameFactory.getOrganizationName();

        ScriptedSubscriber<Void> subscriber = ScriptedSubscriber.<Void>create()
            .expectComplete();

        requestCreateOrganization(this.cloudFoundryOperations, targetOrganizationName)
            .then(requestCreateDomain(this.cloudFoundryOperations, domainName, this.organizationName))
            .then(requestShareDomain(this.cloudFoundryOperations, targetOrganizationName, domainName))
            .then(this.cloudFoundryOperations.domains()
                .unshare(UnshareDomainRequest.builder()
                    .domain(domainName)
                    .organization(targetOrganizationName)
                    .build()))
            .subscribe(subscriber);

        subscriber.verify(Duration.ofMinutes(5));
    }

    private static Mono<Void> requestCreateDomain(CloudFoundryOperations cloudFoundryOperations, String domainName, String organizationName) {
        return cloudFoundryOperations.domains()
            .create(CreateDomainRequest.builder()
                .domain(domainName)
                .organization(organizationName)
                .build());
    }

    private static Mono<Void> requestCreateOrganization(CloudFoundryOperations cloudFoundryOperations, String name) {
        return cloudFoundryOperations.organizations()
            .create(CreateOrganizationRequest.builder()
                .organizationName(name)
                .build());
    }

    private static Mono<Void> requestShareDomain(CloudFoundryOperations cloudFoundryOperations, String organizationName, String domainName) {
        return cloudFoundryOperations.domains()
            .share(ShareDomainRequest.builder()
                .domain(domainName)
                .organization(organizationName)
                .build());
    }

}<|MERGE_RESOLUTION|>--- conflicted
+++ resolved
@@ -64,14 +64,9 @@
                 .domain("invalid-domain")
                 .organization(this.organizationName)
                 .build())
-<<<<<<< HEAD
-            .subscribe(testSubscriber()
-                .expectErrorMatch(CloudFoundryException.class, "CF-DomainInvalid\\(130001\\): The domain is invalid: .*"));
-=======
             .subscribe(subscriber);
 
         subscriber.verify(Duration.ofMinutes(5));
->>>>>>> e718b477
     }
 
     @Test
